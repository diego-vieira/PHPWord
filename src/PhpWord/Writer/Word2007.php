<?php
/**
 * PHPWord
 *
 * @link        https://github.com/PHPOffice/PHPWord
 * @copyright   2014 PHPWord
 * @license     http://www.gnu.org/licenses/old-licenses/lgpl-2.1.txt LGPL
 */

namespace PhpOffice\PhpWord\Writer;

use PhpOffice\PhpWord\Element\Section;
use PhpOffice\PhpWord\Exception\Exception;
use PhpOffice\PhpWord\Media;
use PhpOffice\PhpWord\PhpWord;
use PhpOffice\PhpWord\Writer\Word2007\ContentTypes;
use PhpOffice\PhpWord\Writer\Word2007\DocProps;
use PhpOffice\PhpWord\Writer\Word2007\Document;
use PhpOffice\PhpWord\Writer\Word2007\Footer;
use PhpOffice\PhpWord\Writer\Word2007\Header;
use PhpOffice\PhpWord\Writer\Word2007\Notes;
<<<<<<< HEAD
=======
use PhpOffice\PhpWord\Writer\Word2007\Numbering;
>>>>>>> 898be23a
use PhpOffice\PhpWord\Writer\Word2007\Rels;
use PhpOffice\PhpWord\Writer\Word2007\Styles;

/**
 * Word2007 writer
 */
class Word2007 extends AbstractWriter implements WriterInterface
{
    /**
     * Content types values
     *
     * @var array
     */
    private $cTypes = array('default' => array(), 'override' => array());

    /**
     * Document relationship
     *
     * @var array
     */
    private $docRels = array();

    /**
     * Create new Word2007 writer
     *
     * @param \PhpOffice\PhpWord\PhpWord
     */
    public function __construct(PhpWord $phpWord = null)
    {
        // Assign PhpWord
        $this->setPhpWord($phpWord);

        // Set writer parts
        $this->writerParts['contenttypes'] = new ContentTypes();
        $this->writerParts['rels'] = new Rels();
        $this->writerParts['docprops'] = new DocProps();
        $this->writerParts['document'] = new Document();
        $this->writerParts['styles'] = new Styles();
        $this->writerParts['numbering'] = new Numbering();
        $this->writerParts['header'] = new Header();
        $this->writerParts['footer'] = new Footer();
        $this->writerParts['footnotes'] = new Notes();
        $this->writerParts['endnotes'] = new Notes();
        foreach ($this->writerParts as $writer) {
            $writer->setParentWriter($this);
        }
    }

    /**
     * Save document by name
     *
     * @param string $filename
     */
    public function save($filename = null)
    {
        if (!is_null($this->phpWord)) {
            $filename = $this->getTempFile($filename);
            $objZip = $this->getZipArchive($filename);

            // Content types
            $this->cTypes['default'] = array(
                'rels' => 'application/vnd.openxmlformats-package.relationships+xml',
                'xml'  => 'application/xml',
            );

            // Add section media files
            $sectionMedia = Media::getElements('section');
            if (!empty($sectionMedia)) {
                $this->addFilesToPackage($objZip, $sectionMedia);
                foreach ($sectionMedia as $element) {
                    $this->docRels[] = $element;
                }
            }

            // Add header/footer media files & relations
            $this->addHeaderFooterMedia($objZip, 'header');
            $this->addHeaderFooterMedia($objZip, 'footer');

            // Add header/footer contents
            $rId = Media::countElements('section') + 6; // @see Rels::writeDocRels for 6 first elements
            $sections = $this->phpWord->getSections();
            foreach ($sections as $section) {
                $this->addHeaderFooterContent($section, $objZip, 'header', $rId);
                $this->addHeaderFooterContent($section, $objZip, 'footer', $rId);
            }

            $this->addNotes($objZip, $rId, 'footnote');
            $this->addNotes($objZip, $rId, 'endnote');

            // Write dynamic files
            $objZip->addFromString('[Content_Types].xml', $this->getWriterPart('contenttypes')->writeContentTypes($this->cTypes));
            $objZip->addFromString('_rels/.rels', $this->getWriterPart('rels')->writeMainRels());
            $objZip->addFromString('docProps/app.xml', $this->getWriterPart('docprops')->writeDocPropsApp($this->phpWord));
            $objZip->addFromString('docProps/core.xml', $this->getWriterPart('docprops')->writeDocPropsCore($this->phpWord));
            $objZip->addFromString('word/_rels/document.xml.rels', $this->getWriterPart('rels')->writeDocRels($this->docRels));
            $objZip->addFromString('word/document.xml', $this->getWriterPart('document')->writeDocument($this->phpWord));
            $objZip->addFromString('word/styles.xml', $this->getWriterPart('styles')->writeStyles($this->phpWord));
            $objZip->addFromString('word/numbering.xml', $this->getWriterPart('numbering')->writeNumbering());

            // Write static files
            $objZip->addFile(__DIR__ . '/../_staticDocParts/settings.xml', 'word/settings.xml');
            $objZip->addFile(__DIR__ . '/../_staticDocParts/theme1.xml', 'word/theme/theme1.xml');
            $objZip->addFile(__DIR__ . '/../_staticDocParts/webSettings.xml', 'word/webSettings.xml');
            $objZip->addFile(__DIR__ . '/../_staticDocParts/fontTable.xml', 'word/fontTable.xml');

            // Close file
            if ($objZip->close() === false) {
                throw new Exception("Could not close zip file $filename.");
            }

            $this->cleanupTempFile();
        } else {
            throw new Exception("PhpWord object unassigned.");
        }
    }

    /**
     * Add section files to package
     *
     * @param mixed $objZip
     * @param mixed $elements
     */
    private function addFilesToPackage($objZip, $elements)
    {
        foreach ($elements as $element) {
            // Skip link
            if ($element['type'] == 'link') {
                continue;
            }

            // Retrieve remote image
            if (isset($element['isMemImage']) && $element['isMemImage']) {
                $image = call_user_func($element['createFunction'], $element['source']);
                ob_start();
                call_user_func($element['imageFunction'], $image);
                $imageContents = ob_get_contents();
                ob_end_clean();
                $objZip->addFromString('word/' . $element['target'], $imageContents);
                imagedestroy($image);
            } else {
                $this->addFileToPackage($objZip, $element['source'], $element['target']);
            }

            // Register content types
            if ($element['type'] == 'image') {
                $imageExtension = $element['imageExtension'];
                $imageType = $element['imageType'];
                if (!array_key_exists($imageExtension, $this->cTypes['default'])) {
                    $this->cTypes['default'][$imageExtension] = $imageType;
                }
            } else {
                if (!array_key_exists('bin', $this->cTypes['default'])) {
                    $this->cTypes['default']['bin'] = 'application/vnd.openxmlformats-officedocument.oleObject';
                }
            }
        }
    }

    /**
     * Add file to package
     *
     * Get the actual source from an archive image
     *
     * @param mixed $objZip
     * @param string $source
     * @param string $target
     */
    private function addFileToPackage($objZip, $source, $target)
    {
        $isArchive = strpos($source, 'zip://') !== false;
        $actualSource = null;
        if ($isArchive) {
            $source = substr($source, 6);
            list($zipFilename, $imageFilename) = explode('#', $source);

            $zip = new \ZipArchive();
            if ($zip->open($zipFilename) !== false) {
                if ($zip->locateName($imageFilename)) {
                    $zip->extractTo($this->getTempDir(), $imageFilename);
                    $actualSource = $this->getTempDir() . DIRECTORY_SEPARATOR . $imageFilename;
                }
            }
            $zip->close();
        } else {
            $actualSource = $source;
        }

        if (!is_null($actualSource)) {
            $objZip->addFile($actualSource, 'word/' . $target);
        }
    }

    /**
     * Add header/footer media files
     *
     * @param mixed $objZip
     * @param string $docPart
     */
    private function addHeaderFooterMedia($objZip, $docPart)
    {
        $elements = Media::getElements($docPart);
        if (!empty($elements)) {
            foreach ($elements as $file => $media) {
                if (count($media) > 0) {
                    if (!empty($media)) {
                        $this->addFilesToPackage($objZip, $media);
                    }
                    $relsFile = "word/_rels/{$file}.xml.rels";
                    $objZip->addFromString($relsFile, $this->getWriterPart('rels')->writeMediaRels($media));
                }
            }
        }
    }

    /**
     * Add header/footer content
     *
     * @param mixed $objZip
     * @param string $elmType
     * @param integer $rId
     */
    private function addHeaderFooterContent(Section &$section, $objZip, $elmType, &$rId)
    {
        $getFunction = $elmType == 'header' ? 'getHeaders' : 'getFooters';
        $writeFunction = $elmType == 'header' ? 'writeHeader' : 'writeFooter';
        $elmCount = ($section->getSectionId() - 1) * 3;
        $elmObjects = $section->$getFunction();
        foreach ($elmObjects as $index => &$elmObject) {
            $elmCount++;
            $elmObject->setRelationId(++$rId);
            $elmFile = "{$elmType}{$elmCount}.xml";
            $objZip->addFromString("word/$elmFile", $this->getWriterPart($elmType)->$writeFunction($elmObject));
            $this->cTypes['override']["/word/$elmFile"] = $elmType;
            $this->docRels[] = array('target' => $elmFile, 'type' => $elmType, 'rID' => $rId);
        }
    }

    /**
     * Add footnotes/endnotes
     *
     * @param mixed $objZip
     * @param integer $rId
     * @param string $notesType
     */
    private function addNotes($objZip, &$rId, $notesType = 'footnote')
    {
        $notesType = ($notesType == 'endnote') ? 'endnote' : 'footnote';
        $notesTypes = "{$notesType}s";
        $collection = 'PhpOffice\\PhpWord\\' . ucfirst($notesTypes);
        $xmlFile = "{$notesTypes}.xml";
        $relsFile = "word/_rels/{$xmlFile}.rels";
        $xmlPath = "word/{$xmlFile}";

        // Add footnotes media files, relations, and contents
        if ($collection::countElements() > 0) {
            $media = Media::getElements($notesType);
            $elements = $collection::getElements();
            $this->addFilesToPackage($objZip, $media);
            if (!empty($media)) {
                $objZip->addFromString($relsFile, $this->getWriterPart('rels')->writeMediaRels($media));
            }
            $objZip->addFromString($xmlPath, $this->getWriterPart($notesTypes)->writeNotes($elements, $notesTypes));
            $this->cTypes['override']["/{$xmlPath}"] = $notesTypes;
            $this->docRels[] = array('target' => $xmlFile, 'type' => $notesTypes, 'rID' => ++$rId);
        }
    }
}<|MERGE_RESOLUTION|>--- conflicted
+++ resolved
@@ -9,21 +9,18 @@
 
 namespace PhpOffice\PhpWord\Writer;
 
+use PhpOffice\PhpWord\Exception\Exception;
+use PhpOffice\PhpWord\PhpWord;
+use PhpOffice\PhpWord\Media;
 use PhpOffice\PhpWord\Element\Section;
-use PhpOffice\PhpWord\Exception\Exception;
-use PhpOffice\PhpWord\Media;
-use PhpOffice\PhpWord\PhpWord;
 use PhpOffice\PhpWord\Writer\Word2007\ContentTypes;
+use PhpOffice\PhpWord\Writer\Word2007\Rels;
 use PhpOffice\PhpWord\Writer\Word2007\DocProps;
 use PhpOffice\PhpWord\Writer\Word2007\Document;
 use PhpOffice\PhpWord\Writer\Word2007\Footer;
+use PhpOffice\PhpWord\Writer\Word2007\Notes;
+use PhpOffice\PhpWord\Writer\Word2007\Numbering;
 use PhpOffice\PhpWord\Writer\Word2007\Header;
-use PhpOffice\PhpWord\Writer\Word2007\Notes;
-<<<<<<< HEAD
-=======
-use PhpOffice\PhpWord\Writer\Word2007\Numbering;
->>>>>>> 898be23a
-use PhpOffice\PhpWord\Writer\Word2007\Rels;
 use PhpOffice\PhpWord\Writer\Word2007\Styles;
 
 /**
@@ -148,11 +145,10 @@
     private function addFilesToPackage($objZip, $elements)
     {
         foreach ($elements as $element) {
-            // Skip link
+            // Do not add link
             if ($element['type'] == 'link') {
                 continue;
             }
-
             // Retrieve remote image
             if (isset($element['isMemImage']) && $element['isMemImage']) {
                 $image = call_user_func($element['createFunction'], $element['source']);
@@ -163,9 +159,8 @@
                 $objZip->addFromString('word/' . $element['target'], $imageContents);
                 imagedestroy($image);
             } else {
-                $this->addFileToPackage($objZip, $element['source'], $element['target']);
-            }
-
+                $objZip->addFile($element['source'], 'word/' . $element['target']);
+            }
             // Register content types
             if ($element['type'] == 'image') {
                 $imageExtension = $element['imageExtension'];
@@ -178,40 +173,6 @@
                     $this->cTypes['default']['bin'] = 'application/vnd.openxmlformats-officedocument.oleObject';
                 }
             }
-        }
-    }
-
-    /**
-     * Add file to package
-     *
-     * Get the actual source from an archive image
-     *
-     * @param mixed $objZip
-     * @param string $source
-     * @param string $target
-     */
-    private function addFileToPackage($objZip, $source, $target)
-    {
-        $isArchive = strpos($source, 'zip://') !== false;
-        $actualSource = null;
-        if ($isArchive) {
-            $source = substr($source, 6);
-            list($zipFilename, $imageFilename) = explode('#', $source);
-
-            $zip = new \ZipArchive();
-            if ($zip->open($zipFilename) !== false) {
-                if ($zip->locateName($imageFilename)) {
-                    $zip->extractTo($this->getTempDir(), $imageFilename);
-                    $actualSource = $this->getTempDir() . DIRECTORY_SEPARATOR . $imageFilename;
-                }
-            }
-            $zip->close();
-        } else {
-            $actualSource = $source;
-        }
-
-        if (!is_null($actualSource)) {
-            $objZip->addFile($actualSource, 'word/' . $target);
         }
     }
 
@@ -264,8 +225,8 @@
      * Add footnotes/endnotes
      *
      * @param mixed $objZip
+     * @param string $elmType
      * @param integer $rId
-     * @param string $notesType
      */
     private function addNotes($objZip, &$rId, $notesType = 'footnote')
     {
