--- conflicted
+++ resolved
@@ -2,7 +2,6 @@
 
 This is the changelog between releases of PHPWord. Releases are listed in reverse chronological order with the latest version listed on top, while additions/changes in each release are listed in chronological order. Changes in each release are divided into three parts: added or change features, bugfixes, and miscellaneous improvements. Each line contains short information about the change made, the person who made it, and the related issue number(s) in GitHub.
 
-<<<<<<< HEAD
 ## 0.11.0 - Not yet released
 
 This release marked the change of PHPWord license from LGPL 2.1 to LGPL 3; new relative and absolute positioning for image; new `TextBox` and `ListItemRun` element; refactorings of writer classes into parts, elements, and styles; and ability to add elements to PHPWord object via HTML.
@@ -58,13 +57,12 @@
 - Docs: Show code quality and test code coverage badge on README
 - Style: Change behaviour of `set...` function of boolean properties; when none is defined, assumed true - @ivanlanin
 - Shared: Unify PHP ZipArchive and PCLZip features into PhpWord ZipArchive - @ivanlanin
-=======
+
 ## 0.10.1 - 21 May 2014
 
 This is a bugfix release for `php-zip` requirement in Composer.
 
 - Change Composer requirements for php-zip from `require` to `suggest` - @bskrtich GH-246
->>>>>>> 3e0d37ec
 
 ## 0.10.0 - 4 May 2014
 
